--- conflicted
+++ resolved
@@ -781,11 +781,6 @@
 
 # Filtering / Data Management for LD Score
 data_filter = parser.add_argument_group(title="LD Score Estimation Data Filters", description="Data management options for LD scores.")
-<<<<<<< HEAD
-# data_filter.add_argument('--ale-ct-ldsc', default=False, action='store_true',
-#     help='Generate LD scores from allele counts (default is standardized genotypes).')
-=======
->>>>>>> b5e423e3
 data_filter.add_argument('--std-geno-ldsc', default=False, action='store_true',
       help='Generate LD scores from standardized genotypes (default is allele counts).')
 data_filter.add_argument('--ld-extract', default=None, type=str,
